--- conflicted
+++ resolved
@@ -36,11 +36,7 @@
     acl_rights_default = u"All:read,write,delete,revert,admin"
     surge_action_limits = None # no surge protection
     sitename = u'MoinMoin DesktopEdition'
-<<<<<<< HEAD
-    logo_string = u'<img src="/moin_static183/common/moinmoin.png" alt="MoinMoin Logo">'
-=======
     logo_string = u'<img src="%s/common/moinmoin.png" alt="MoinMoin Logo">' % url_prefix_static
->>>>>>> 32e214cf
     page_front_page = u'FrontPage' # change to some better value
     # ^^^ DON'T TOUCH THIS EXCEPT IF YOU KNOW WHAT YOU DO ^^^
 
