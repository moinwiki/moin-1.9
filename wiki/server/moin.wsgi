# -*- coding: iso-8859-1 -*-
"""
    MoinMoin - mod_wsgi driver script

    To use this, add those statements to your Apache's VirtualHost definition:
    
<<<<<<< HEAD
    # this is for icons, css, js (and must match url_prefix from wiki config):
    Alias       /moin_static187/ /usr/share/moin/htdocs/

    # this is the URL http://servername/moin/ you will use later to invoke moin:
    WSGIScriptAlias /moin/ /some/path/moin.wsgi
=======
    # you will invoke your moin wiki at the root url, like http://servername/FrontPage:
    WSGIScriptAlias / /some/path/moin.wsgi
>>>>>>> 545c8910

    # create some wsgi daemons - use someuser.somegroup same as your data_dir:
    WSGIDaemonProcess daemonname user=someuser group=somegroup processes=5 threads=10 maximum-requests=1000 umask=0007

    # use the daemons we defined above to process requests!
    WSGIProcessGroup daemonname

    @copyright: 2008 by MoinMoin:ThomasWaldmann
    @license: GNU GPL, see COPYING for details.
"""

import sys, os

# a) Configuration of Python's code search path
#    If you already have set up the PYTHONPATH environment variable for the
#    stuff you see below, you don't need to do a1) and a2).

# a1) Path of the directory where the MoinMoin code package is located.
#     Needed if you installed with --prefix=PREFIX or you didn't use setup.py.
#sys.path.insert(0, 'PREFIX/lib/python2.3/site-packages')

# a2) Path of the directory where wikiconfig.py / farmconfig.py is located.
#     See wiki/config/... for some sample config files.
#sys.path.insert(0, '/path/to/wikiconfigdir')
#sys.path.insert(0, '/path/to/farmconfigdir')

# b) Configuration of moin's logging
#    If you have set up MOINLOGGINGCONF environment variable, you don't need this!
#    You also don't need this if you are happy with the builtin defaults.
#    See wiki/config/logging/... for some sample config files.
#from MoinMoin import log
#log.load_config('/path/to/logging_configuration_file')

from MoinMoin.web.serving import make_application

# Creating the WSGI application
# use shared=True to have moin serve the builtin static docs
# use shared=False to not have moin serve static docs
# use shared='/my/path/to/htdocs' to serve static docs from that path
application = make_application(shared=True)
<|MERGE_RESOLUTION|>--- conflicted
+++ resolved
@@ -4,16 +4,8 @@
 
     To use this, add those statements to your Apache's VirtualHost definition:
     
-<<<<<<< HEAD
-    # this is for icons, css, js (and must match url_prefix from wiki config):
-    Alias       /moin_static187/ /usr/share/moin/htdocs/
-
-    # this is the URL http://servername/moin/ you will use later to invoke moin:
-    WSGIScriptAlias /moin/ /some/path/moin.wsgi
-=======
     # you will invoke your moin wiki at the root url, like http://servername/FrontPage:
     WSGIScriptAlias / /some/path/moin.wsgi
->>>>>>> 545c8910
 
     # create some wsgi daemons - use someuser.somegroup same as your data_dir:
     WSGIDaemonProcess daemonname user=someuser group=somegroup processes=5 threads=10 maximum-requests=1000 umask=0007
