--- conflicted
+++ resolved
@@ -114,11 +114,7 @@
         msg = u"""Credentials check failed, you may be unable to see all information."""
         warning = cmd.NotificationCommand([jid], msg)
         self.commands_out.put_nowait(warning)
-<<<<<<< HEAD
-        
-=======
-
->>>>>>> b008f00b
+
     def get_page(self, command):
         """Returns a raw page"""
 
