--- conflicted
+++ resolved
@@ -228,11 +228,6 @@
         """Returns language of the a user identified by the given JID"""
 
         server = xmlrpclib.ServerProxy(self.config.wiki_url + "?action=xmlrpc2")
-<<<<<<< HEAD
-        language = server.getUserLanguageByJID(command.jid)
-
-        command.language = language or "en"
-=======
         language = "en"
 
         try:
@@ -245,7 +240,6 @@
             self.log.critical(str(exc))
 
         command.language = language
->>>>>>> 318e8b6e
         self.commands_out.put_nowait(command)
 
 
