# -*- coding: iso-8859-1 -*-
"""
    MoinMoin - email notification plugin from event system

    This code sends email notifications about page changes.
    TODO: refactor it to handle separate events for page changes, creations, etc

    @copyright: 2007 by Karol Nowak <grywacz@gmail.com>
    @license: GNU GPL, see COPYING for details.
"""

try:
    set
except:
    from sets import Set as set

from MoinMoin import user
from MoinMoin.Page import Page
from MoinMoin.mail import sendmail
from MoinMoin.events import PageChangedEvent, UserCreatedEvent
from MoinMoin.user import User, getUserList
import MoinMoin.events.notification as notification


def prep_page_changed_mail(request, page, comment, email_lang, revisions, trivial):
    """ Prepare information required for email notification about page change

    @param page: the modified page instance
    @param comment: editor's comment given when saving the page
    @param email_lang: language of email
    @param revisions: revisions of this page (newest first!)
    @param trivial: the change is marked as trivial
    @return: dict with email title and body
    @rtype: dict

    """
    _ = request.getText
    mailBody = notification.page_change_message("page_changed", request, page, email_lang, comment=comment, revisions=revisions)

    title = _('[%(sitename)s] %(trivial)sUpdate of "%(pagename)s" by %(username)s', formatted=False) % {
            'trivial': (trivial and _("Trivial ", formatted=False)) or "",
            'sitename': page.cfg.sitename or "Wiki",
            'pagename': page.page_name,
            'username': page.uid_override or user.getUserIdentification(request),
        }

    return {'title': title, 'body': mailBody}


def send_notification(request, from_address, emails, data):
    """ Send notification email

    @param emails: list of email addresses
    @return: sendmail result
    @rtype int

    """
    return sendmail.sendmail(request, emails, data['title'], data['body'], mail_from=from_address)


def notify_subscribers(request, page, comment, trivial):
    """ Send email to all subscribers of given page.

    @param comment: editor's comment given when saving the page
    @param trivial: editor's suggestion that the change is trivial (Subscribers may ignore this)
    @rtype: string
    @return: message, indicating success or errors.

    """
    _ = request.getText
    subscribers = page.getSubscribers(request, return_users=1, trivial=trivial)
    mail_from = page.cfg.mail_from

    if subscribers:
        recipients = set()

        # get a list of old revisions, and append a diff
        revisions = page.getRevList()

        # send email to all subscribers
        for lang in subscribers:
            emails = [u.email for u in subscribers[lang] if u.notify_by_email]
            names = [u.name for u in subscribers[lang] if u.notify_by_email]
            data = prep_page_changed_mail(request, page, comment, lang, revisions, trivial)

            if send_notification(request, mail_from, emails, data):
                recipients.update(names)

        if recipients:
            return notification.Success(recipients)


def handle_user_created(event):
    """Sends an email to super users that have subscribed to this event type"""

    user_ids = getUserList(event.request)
    emails = []
    event_name = event.__class__.__name__
    email = event.user.email or u"NOT SET"
    _ = event.request.getText
    cfg = event.request.cfg

    title = _("New user account created on %(sitename)s") % {'sitename': cfg.sitename or "Wiki"}
    body = _("""Dear Superuser, a new user has just been created. Details follow:
    
    User name: %(username)s
<<<<<<< HEAD
    Email address: %(useremail)s)""") % {
         'username': event.user.name,
         'useremail': email
=======
    Email address: %(useremail)s""", formatted=False) % {
         'username': event.user.name,
         'useremail': email,
>>>>>>> b008f00b
         }

    from_address = cfg.mail_from
    data = {'title': title, 'body': body}
    emails = []

    for id in user_ids:
        usr = User(event.request, id=id)
        if not usr.notify_by_email:
            continue

        # Currently send this only to super users
        if usr.isSuperUser() and event_name in usr.subscribed_events:
            emails.append(usr.email)

    send_notification(event.request, from_address, emails, data)

def handle(event):
    """An event handler"""

    if not event.request.cfg.mail_enabled:
        return

    if isinstance(event, PageChangedEvent):
        return notify_subscribers(event.request, event.page, event.comment, event.trivial)
    elif isinstance(event, UserCreatedEvent):
        return handle_user_created(event)<|MERGE_RESOLUTION|>--- conflicted
+++ resolved
@@ -104,15 +104,9 @@
     body = _("""Dear Superuser, a new user has just been created. Details follow:
     
     User name: %(username)s
-<<<<<<< HEAD
-    Email address: %(useremail)s)""") % {
-         'username': event.user.name,
-         'useremail': email
-=======
     Email address: %(useremail)s""", formatted=False) % {
          'username': event.user.name,
          'useremail': email,
->>>>>>> b008f00b
          }
 
     from_address = cfg.mail_from
