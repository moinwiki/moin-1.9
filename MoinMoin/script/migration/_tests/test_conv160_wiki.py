--- conflicted
+++ resolved
@@ -21,86 +21,6 @@
 
 from MoinMoin.script.migration._conv160_wiki import convert_wiki
 
-<<<<<<< HEAD
-def test_wiki_conversion(request):
-    pagename = 'TestPage'
-    rename_some_page = {
-            ('PAGE', 'some_page'): 'some page',
-            # NEEDED? ('PAGE', 'RenameThis'): 'ThisRenamed',
-    }
-    rename_some_file = {
-            ('FILE', pagename, 'with_underscore'): 'without underscore',
-            ('FILE', pagename, 'with blank'): 'without_blank',
-    }
-    tests = [
-        # NEEDED? ('CamelCase', {}, 'CamelCase'),
-        # FAILS ('RenameThis', rename_some_page, 'ThisRenamed'),
-        # NEEDED? ('!RenameThis', {}, '!RenameThis'), # not a link
-
-        # FAILING tests:
-        #('[wiki:/OtherPage]', rename_some_page, '[wiki:/OtherPage]'),
-        #('[wiki:/OtherPage other page]', rename_some_page, '[wiki:/OtherPage other page]'),
-        # ('[:Something:Something]', {}, '["Something"]'),
-        #('[attachment:My%20Attachment.jpg:it works]', {}, '[attachment:"My Attachment.jpg" it works]'),
-        #('[wiki:LinuxWiki: LinuxWiki.de]', {}, '[wiki:LinuxWiki: LinuxWiki.de]'),
-        #('[:MeatBall:CleanLinking meatball-wiki: clean linking]', {}, '[:MeatBall:CleanLinking meatball-wiki: clean linking]'),
-
-        # ambiguity!!! can be resolved with some interwiki map lookup
-        # and transformed to wiki:SeaPig:BrianDorsey if SeaPig is in
-        # interwiki map, but no page SeaPig exists.
-        #('[wiki:MacroMarket/EmbedObject EO]', {}, '["MacroMarket/EmbedObject" EO]'),
-        ('[wiki:SeaPig/BrianDorsey]', {}, '[wiki:SeaPig:BrianDorsey]'),
-
-        # "nothing changed" checks
-        ('', {}, ''),
-        ('MoinMaster:CamelCase', {}, 'MoinMaster:CamelCase'),
-        ('some_text', {}, 'some_text'),
-        ('["some_text"]', {}, '["some_text"]'),
-        ('some_page', rename_some_page, 'some_page'), # not a link
-        ('{{{["some_page"]}}}', rename_some_page, '{{{["some_page"]}}}'), # not a link
-        ('`["some_page"]`', rename_some_page, '`["some_page"]`'), # not a link
-        ('["OtherPage/some_page"]', rename_some_page, '["OtherPage/some_page"]'), # different link
-        ('MoinMaster:some_page', rename_some_page, 'MoinMaster:some_page'), # external link
-        ('http://some_server/some_page', rename_some_page, 'http://some_server/some_page'), # external link
-        ('[http://some_server/some_page]', rename_some_page, '[http://some_server/some_page]'), # external link
-        ('[#some_page]', rename_some_page, '[#some_page]'), # link to anchor that has same name
-        ('[attachment:some_page.png]', rename_some_page, '[attachment:some_page.png]'), # att, not page
-        ('[attachment:some_page.png test picture]', rename_some_page, '[attachment:some_page.png test picture]'), # att, not page
-        ('[attachment:some_page.txt attachment:some_page.png]', rename_some_page, '[attachment:some_page.txt attachment:some_page.png]'),
-
-        # page rename changes result
-        ('["some_page"]', rename_some_page, '["some page"]'),
-        ('[:some_page]', rename_some_page, '["some page"]'),
-        ('[:some_page:]', rename_some_page, '["some page"]'),
-        ('[:some_page:some text]', rename_some_page, '["some page" some text]'),
-        ('Self:some_page', rename_some_page, '["some page"]'),
-        ('wiki:Self:some_page', rename_some_page, '["some page"]'),
-        ('[wiki:Self:some_page some text]', rename_some_page, '["some page" some text]'),
-        # XXX FAILS ('wiki:Self:some_page#some_anchor', rename_some_page, '["some page"#some_anchor]'),
-
-        # other markup changes we do
-        ('[:other page]', {}, '["other page"]'),
-        ('[:other page:]', {}, '["other page"]'),
-        ('[:other page:other text]', {}, '["other page" other text]'),
-        # FAILS ('Self:CamelCase', {}, 'CamelCase'),
-        ('[wiki:WikiPedia:Lynx_%28web_browser%29 Lynx]', {}, '[wiki:WikiPedia:"Lynx_(web_browser)" Lynx]'),
-
-        # "nothing changed" checks
-        ('attachment:OtherPage/with_underscore', rename_some_file, 'attachment:OtherPage/with_underscore'),
-
-        # file rename changes result
-        ('attachment:with_underscore', rename_some_file, 'attachment:"without underscore"'),
-        ('attachment:TestPage/with_underscore', rename_some_file, 'attachment:"without underscore"'), # remove superfluous pagename
-
-        # attachment syntax: kill %20
-        ('attachment:with%20blank', rename_some_file, 'attachment:without_blank'), # plus rename
-        ('attachment:keep%20blank', rename_some_file, 'attachment:"keep blank"'), # no rename
-        ('attachment:TestPage/keep%20blank', rename_some_file, 'attachment:"keep blank"'), # remove superfluous pagename
-        ('attachment:OtherPage/keep%20blank', rename_some_file, 'attachment:"OtherPage/keep blank"'),
-    ]
-    for data, renames, expected in tests:
-        assert convert_wiki(request, pagename, data, renames) == expected
-=======
 class TestWikiConversion:
     """ test the wiki markup conversion for 1.6.0 """
     def test_absolute(self):
@@ -218,4 +138,3 @@
         for data, renames, expected in tests:
             assert convert_wiki(request, pagename, data, renames) == expected
 
->>>>>>> b48b8252
